use crate::config::app::AppProfile;
use crate::config::CrowbarConfig;
use crate::credentials::config::ConfigCredentials;
use crate::credentials::Credential;
use crate::credentials::CredentialType;
// use crate::providers::adfs::AdfsProvider;
use crate::providers::jumpcloud::JumpcloudProvider;
use crate::providers::okta::OktaProvider;
use crate::providers::ProviderType;

use anyhow::{anyhow, Result};
use chrono::{DateTime, Utc};
use keyring::Keyring;
use rusoto_sts::Credentials;
use std::collections::HashMap;
use std::{fmt, str};

const SECONDS_TO_EXPIRATION: i64 = 900; // 15 minutes

#[derive(Serialize, Deserialize, Debug, PartialEq, Hash, Eq, Clone)]
#[serde(rename_all = "PascalCase")]
pub struct AwsCredentials {
    pub version: i32,
    pub access_key_id: Option<String>,
    pub secret_access_key: Option<String>,
    pub session_token: Option<String>,
    pub expiration: Option<String>,
}

impl AwsCredentials {
    pub fn is_expired(&self) -> bool {
        match &self.expiration {
            Some(dt) => {
                let expiration = DateTime::parse_from_rfc3339(&dt).unwrap();
                expiration.signed_duration_since(Utc::now()).num_seconds() < SECONDS_TO_EXPIRATION
            }
            _ => false,
        }
    }

    pub fn valid(&self) -> bool {
        self.access_key_id.is_some()
            && self.secret_access_key.is_some()
            && self.session_token.is_some()
            && self.expiration.is_some()
    }
}

impl From<Credentials> for AwsCredentials {
    fn from(creds: Credentials) -> Self {
        AwsCredentials {
            version: 1,
            access_key_id: Some(creds.access_key_id),
            secret_access_key: Some(creds.secret_access_key),
            session_token: Some(creds.session_token),
            expiration: Some(creds.expiration),
        }
    }
}

impl From<HashMap<String, Option<String>>> for AwsCredentials {
    fn from(mut map: HashMap<String, Option<String>>) -> Self {
        AwsCredentials {
            version: 1,
            access_key_id: map.remove("access_key_id").unwrap_or_default(),
            secret_access_key: map.remove("secret_access_key").unwrap_or_default(),
            session_token: map.remove("session_token").unwrap_or_default(),
            expiration: map.remove("expiration").unwrap_or_default(),
        }
    }
}

impl Into<HashMap<String, Option<String>>> for AwsCredentials {
    fn into(self) -> HashMap<String, Option<String>> {
        [
            ("access_key_id".to_string(), self.access_key_id),
            ("secret_access_key".to_string(), self.secret_access_key),
            ("session_token".to_string(), self.session_token),
            ("expiration".to_string(), self.expiration),
        ]
        .iter()
        .cloned()
        .collect()
    }
}

impl Default for AwsCredentials {
    fn default() -> Self {
        AwsCredentials {
            version: 1,
            access_key_id: None,
            secret_access_key: None,
            session_token: None,
            expiration: None,
        }
    }
}

impl fmt::Display for AwsCredentials {
    fn fmt(&self, f: &mut fmt::Formatter) -> fmt::Result {
        let json = serde_json::to_string(&self);
        write!(f, "{}", json.unwrap().trim())
    }
}

impl Credential<AppProfile, AwsCredentials> for AwsCredentials {
    fn new(_profile: &AppProfile) -> Result<AwsCredentials> {
        Ok(AwsCredentials::default())
    }

    fn load(profile: &AppProfile) -> Result<AwsCredentials> {
<<<<<<< HEAD
        let credential_map: HashMap<String, Option<String>> = AwsCredentials::default().into();
        let mut result_map = credential_map.clone();
=======
        let default_map: HashMap<String, Option<String>> = AwsCredentials::default().into();
        let mut credential_map: HashMap<String, Option<String>> = AwsCredentials::default().into();
>>>>>>> 255436e4
        let service = credentials_as_service(profile);

        debug!("Trying to fetch cached AWS credentials for ID {}", &service);

<<<<<<< HEAD
        for key in credential_map.keys() {
            let _res = result_map.insert(
=======
        for key in default_map.keys() {
            let _res = credential_map.insert(
>>>>>>> 255436e4
                key.clone(),
                match Keyring::new(&service, key).get_password() {
                    Ok(s) => Some(s),
                    Err(e) => {
                        debug!("Error while fetching credentials: {}", e);
                        break;
                    }
                },
            );
        }

        Ok(AwsCredentials::from(result_map))
    }

    fn write(self, profile: &AppProfile) -> Result<AwsCredentials> {
        let credential_map: HashMap<String, Option<String>> = self.clone().into();
        let service = credentials_as_service(profile);
        debug!("Saving AWS credentials for {}", &service);

        for (key, secret) in credential_map.iter() {
            Keyring::new(&service, key)
                .set_password(&secret.clone().unwrap())
                .map_err(|e| anyhow!("{}", e))?;
        }

        Ok(self)
    }

    fn delete(self, profile: &AppProfile) -> Result<AwsCredentials> {
        let credential_map: HashMap<String, Option<String>> = self.clone().into();
        let service = credentials_as_service(profile);

        for (key, _) in credential_map.iter() {
            let keyring = Keyring::new(&service, key);
            let pass = keyring.get_password();

            if pass.is_ok() {
                debug!("Deleting secret for {} at service {}", key, &service);
                keyring.delete_password().map_err(|e| anyhow!("{}", e))?
            }
        }

        Ok(self)
    }
}

pub fn fetch_aws_credentials(
    profile: String,
    crowbar_config: CrowbarConfig,
    force_new_credentials: bool,
) -> Result<AwsCredentials> {
    let profiles = crowbar_config
        .read()?
        .profiles
        .into_iter()
        .filter(|p| p.clone().is_profile(&profile))
        .collect::<Vec<AppProfile>>();

    if profiles.is_empty() {
        return Err(anyhow!("No profiles available or empty configuration."));
    }

    let profile = match profiles.first() {
        Some(profile) => Ok(profile),
        None => Err(anyhow!("Unable to use parsed profile")),
    }?;

    if force_new_credentials {
        let _creds = ConfigCredentials::load(profile)
            .map_err(|e| debug!("Couldn't reset credentials: {}", e))
            .and_then(|creds| creds.delete(profile).map_err(|e| debug!("{}", e)));
    }

    let mut aws_credentials = AwsCredentials::load(&profile).unwrap_or_default();

    if !aws_credentials.valid() || aws_credentials.is_expired() {
        aws_credentials = match profile.provider {
            ProviderType::Okta => {
                let mut provider = OktaProvider::new(profile)?;
                provider.new_session()?;
                provider.fetch_aws_credentials()?
            }
            ProviderType::Jumpcloud => {
                let mut provider = JumpcloudProvider::new(profile)?;
                provider.new_session()?;
                provider.fetch_aws_credentials()?
            }
            /* ProviderType::Adfs => {
                let mut provider = AdfsProvider::new(profile)?;
                provider.fetch_aws_credentials()?
            } */
        };

        aws_credentials = aws_credentials.write(profile)?;
    }

    Ok(aws_credentials)
}

pub fn credentials_as_service(profile: &AppProfile) -> String {
    format!("crowbar::{}::{}", CredentialType::Aws, profile.name)
}

#[cfg(test)]
mod test {
    use super::*;

    #[test]
    fn shows_if_expired() {
        assert_eq!(false, create_credentials().is_expired());
        assert_eq!(true, create_expired_credentials().is_expired())
    }

    #[test]
    #[should_panic]
    fn shows_if_not_expired() {
        assert_eq!(true, create_credentials().is_expired());
        assert_eq!(false, create_credentials().is_expired())
    }

    #[test]
    fn should_render_proper_json() {
        let json = r#"{"Version":1,"AccessKeyId":"some_key","SecretAccessKey":"some_secret","SessionToken":"some_token","Expiration":"2038-01-01T10:10:10Z"}"#;
        assert_eq!(json, format!("{}", create_credentials()))
    }

    #[test]
    fn should_convert_credentials_to_awscredentials() {
        assert_eq!(
            AwsCredentials::from(create_real_aws_credentials()),
            create_credentials()
        )
    }

    #[test]
    fn parses_aws_credentials_to_hashmap() {
        let hash_map: HashMap<String, Option<String>> = create_credentials().into();
        assert_eq!(hash_map, hashmap_credentials());
    }

    #[test]
    fn creates_aws_credentials_from_hashmap() {
        assert_eq!(
            create_credentials(),
            AwsCredentials::from(hashmap_credentials())
        );
    }

    fn create_credentials() -> AwsCredentials {
        AwsCredentials {
            version: 1,
            access_key_id: Some("some_key".to_string()),
            secret_access_key: Some("some_secret".to_string()),
            session_token: Some("some_token".to_string()),
            expiration: Some("2038-01-01T10:10:10Z".to_string()),
        }
    }

    fn create_expired_credentials() -> AwsCredentials {
        AwsCredentials {
            version: 1,
            access_key_id: Some("some_key".to_string()),
            secret_access_key: Some("some_secret".to_string()),
            session_token: Some("some_token".to_string()),
            expiration: Some("2004-01-01T10:10:10Z".to_string()),
        }
    }

    fn create_real_aws_credentials() -> Credentials {
        Credentials {
            access_key_id: "some_key".to_string(),
            secret_access_key: "some_secret".to_string(),
            session_token: "some_token".to_string(),
            expiration: "2038-01-01T10:10:10Z".to_string(),
        }
    }

    fn hashmap_credentials() -> HashMap<String, Option<String>> {
        [
            ("access_key_id".to_string(), Some("some_key".to_string())),
            (
                "secret_access_key".to_string(),
                Some("some_secret".to_string()),
            ),
            ("session_token".to_string(), Some("some_token".to_string())),
            (
                "expiration".to_string(),
                Some("2038-01-01T10:10:10Z".to_string()),
            ),
        ]
        .iter()
        .cloned()
        .collect()
    }
}<|MERGE_RESOLUTION|>--- conflicted
+++ resolved
@@ -109,24 +109,14 @@
     }
 
     fn load(profile: &AppProfile) -> Result<AwsCredentials> {
-<<<<<<< HEAD
-        let credential_map: HashMap<String, Option<String>> = AwsCredentials::default().into();
-        let mut result_map = credential_map.clone();
-=======
         let default_map: HashMap<String, Option<String>> = AwsCredentials::default().into();
         let mut credential_map: HashMap<String, Option<String>> = AwsCredentials::default().into();
->>>>>>> 255436e4
         let service = credentials_as_service(profile);
 
         debug!("Trying to fetch cached AWS credentials for ID {}", &service);
 
-<<<<<<< HEAD
-        for key in credential_map.keys() {
-            let _res = result_map.insert(
-=======
         for key in default_map.keys() {
             let _res = credential_map.insert(
->>>>>>> 255436e4
                 key.clone(),
                 match Keyring::new(&service, key).get_password() {
                     Ok(s) => Some(s),
@@ -138,7 +128,7 @@
             );
         }
 
-        Ok(AwsCredentials::from(result_map))
+        Ok(AwsCredentials::from(credential_map))
     }
 
     fn write(self, profile: &AppProfile) -> Result<AwsCredentials> {
@@ -213,11 +203,10 @@
                 let mut provider = JumpcloudProvider::new(profile)?;
                 provider.new_session()?;
                 provider.fetch_aws_credentials()?
-            }
-            /* ProviderType::Adfs => {
-                let mut provider = AdfsProvider::new(profile)?;
-                provider.fetch_aws_credentials()?
-            } */
+            } /* ProviderType::Adfs => {
+                  let mut provider = AdfsProvider::new(profile)?;
+                  provider.fetch_aws_credentials()?
+              } */
         };
 
         aws_credentials = aws_credentials.write(profile)?;
